--- conflicted
+++ resolved
@@ -336,15 +336,10 @@
 
     def start(self) -> None:
         self.sin = socket.socket(socket.AF_INET, socket.SOCK_DGRAM)
-<<<<<<< HEAD
+        # Some systems just reply to the port they receive from instead of
+        # listening to the SDP.
         self.sout = socket.socket(socket.AF_INET, socket.SOCK_DGRAM)
         self.sin.bind((self.in_ip, self.in_port))
-=======
-        # Some systems just reply to the port they receive from instead of
-        # listening to the SDP.
-        self.sout = self.sin
-        self.sin.bind((self.inIP, self.inPort))
->>>>>>> 26b98fb1
         self.sin.setblocking(False)
 
         r = Timer(0, self.recv)
